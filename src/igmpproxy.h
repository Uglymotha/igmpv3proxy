--- conflicted
+++ resolved
@@ -230,17 +230,10 @@
 /* config.c
  */
 char *configFilePath;
-<<<<<<< HEAD
-void reloadConfig();
-int loadConfig(char *configFile);
-void configureVifs(void);
-void createVifs(struct IfDescP *rebuildP);
-=======
 void reloadConfig(void);
 int loadConfig(char *configFile);
 void configureVifs(void);
 void createVifs(struct IfDescP *RebuildP);
->>>>>>> 5f26f145
 struct Config *getCommonConfig(void);
 
 /* igmp.c
@@ -283,14 +276,7 @@
 
 /* rttable.c
  */
-<<<<<<< HEAD
-void initRouteTable(void);
-void joinMcRoutersGroup(struct IfDesc *Dp);
 void clearRoutes(struct IfDesc *IfDp);
-=======
-void joinMcRoutersGroup(struct IfDesc *Dp);
-void clearRoutes(void);
->>>>>>> 5f26f145
 int insertRoute(uint32_t group, int ifx, uint32_t src);
 int activateRoute(uint32_t group, uint32_t originAddr, int upstrVif);
 void ageActiveRoutes(void);
